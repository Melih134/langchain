--- conflicted
+++ resolved
@@ -8,10 +8,7 @@
 from langchain.chains.constitutional_ai.models import ConstitutionalPrinciple
 from langchain.chains.llm import LLMChain
 from langchain.evaluation.criteria.prompt import PROMPT, PROMPT_WITH_REFERENCES
-<<<<<<< HEAD
-=======
 from langchain.evaluation.schema import StringEvaluator
->>>>>>> 2b1245ae
 from langchain.schema import BaseOutputParser, BasePromptTemplate
 
 _SUPPORTED_CRITERIA = {
@@ -63,11 +60,7 @@
 ]
 
 
-<<<<<<< HEAD
-class CriteriaEvalChain(LLMChain):
-=======
 class CriteriaEvalChain(StringEvaluator, LLMChain):
->>>>>>> 2b1245ae
     """LLM Chain for evaluating runs against criteria.
 
     Parameters
@@ -151,11 +144,7 @@
     @classmethod
     def resolve_criteria(
         cls,
-<<<<<<< HEAD
-        criteria: CRITERIA_TYPE,
-=======
         criteria: Optional[CRITERIA_TYPE],
->>>>>>> 2b1245ae
     ) -> Dict[str, str]:
         """Resolve the criteria to evaluate.
 
@@ -181,13 +170,10 @@
         {'relevance': 'Is the submission referring to a real quote from the text?',
          'coherence': 'Is the submission coherent, well-structured, and organized?'}
         """  # noqa: E501
-<<<<<<< HEAD
-=======
         if criteria is None:
             return {
                 "helpfulness": _SUPPORTED_CRITERIA["helpfulness"],
             }
->>>>>>> 2b1245ae
         if isinstance(criteria, str):
             criteria_ = {criteria: _SUPPORTED_CRITERIA[criteria]}
         elif isinstance(criteria, ConstitutionalPrinciple):
@@ -212,11 +198,7 @@
     def from_llm(
         cls,
         llm: BaseLanguageModel,
-<<<<<<< HEAD
-        criteria: CRITERIA_TYPE,
-=======
         criteria: Optional[CRITERIA_TYPE] = None,
->>>>>>> 2b1245ae
         *,
         prompt: Optional[BasePromptTemplate] = None,
         requires_reference: bool = False,
@@ -228,11 +210,7 @@
         ----------
         llm : BaseLanguageModel
             The language model to use for evaluation.
-<<<<<<< HEAD
-        criteria : CRITERIA_TYPE
-=======
         criteria : CRITERIA_TYPE - default=None for "helpfulness"
->>>>>>> 2b1245ae
             The criteria to evaluate the runs against. It can be:
                 -  a mapping of criterion names to descriptions
                 -  a sequence of criterion names
