--- conflicted
+++ resolved
@@ -19,12 +19,8 @@
 
 
 class BaseMessagePromptTemplate(BaseModel, ABC):
-<<<<<<< HEAD
     prompt: BaseStringPromptTemplate
-=======
-    prompt: BasePromptTemplate
     additional_kwargs: dict = Field(default_factory=dict)
->>>>>>> bf28dd94
 
     @classmethod
     def from_template(cls, template: str, **kwargs: Any) -> BaseMessagePromptTemplate:
